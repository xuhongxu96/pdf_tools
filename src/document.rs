--- conflicted
+++ resolved
@@ -1,30 +1,16 @@
 //! Abstraction over the `file` module. Stores objects in high-level representation. Introduces wrappers for all kinds of PDF Objects (`file::Primitive`), for easy PDF reference following.
 
-<<<<<<< HEAD
 use types::{Root, Pages, Page, PagesNode};
 use file;
 use file::File;
 use primitive::{Primitive};
 use object::PlainRef;
-=======
-// use self::types::{Root, Pages, Page, PagesNode};
-
-use object::PlainRef;
-use primitive::{Primitive};
-use types::{Root, Page, Pages, PagesNode};
-use _file::Reader;
-
->>>>>>> e3a4e412
 use err::*;
 use std::collections::HashMap;
 
 /// `Document` keeps all objects of the PDf file stored in a high-level representation.
 
 pub struct Document {
-<<<<<<< HEAD
-=======
-    root_id:    PlainRef,
->>>>>>> e3a4e412
     root:       Root
 }
 
